language: go

sudo: true

go:
  - "1.11.x"

env:
  - GO111MODULE=on

install:
<<<<<<< HEAD
  - sudo apt-get install sqlite3
  # Install `cover` and `goveralls` without `GO111MODULE` enabled so that we
  # don't download project dependencies and just put the tools in our gobin.
  - GO111MODULE=off go get golang.org/x/tools/cmd/cover
  - GO111MODULE=off go get github.com/mattn/goveralls
  - go install -v -mod=vendor ./...

before_script:
  - ct-test-srv -config ./test/config/cttestsrv.json &
  - cat ./storage/schema.sql | sqlite3 ./storage.sqlite
=======
  # Install `cover` and `goveralls` without `GO111MODULE` enabled so that we
  # don't download ct-woodpecker dependencies and just put the tools in our
  # gobin.
  - GO111MODULE=off go get golang.org/x/tools/cmd/cover
  - GO111MODULE=off go get github.com/mattn/goveralls
  - go install -v -mod=vendor ./...
>>>>>>> c6dde3c0

script:
  - go vet -mod=vendor ./...
  - go test -mod=vendor -v -race -covermode=atomic -coverprofile=coverage.out -tags=integration ./...
<<<<<<< HEAD
  - goveralls -coverprofile=coverage.out -service=travis-ci -repotoken $COVERALLS_TOKEN
  - ct-woodpecker -config ./test/config/ct-woodpecker.localdev.json &
  - sleep 30s; killall ct-woodpecker
=======
  - goveralls -coverprofile=coverage.out -service=travis-ci -repotoken $COVERALLS_TOKEN
>>>>>>> c6dde3c0
<|MERGE_RESOLUTION|>--- conflicted
+++ resolved
@@ -9,10 +9,10 @@
   - GO111MODULE=on
 
 install:
-<<<<<<< HEAD
   - sudo apt-get install sqlite3
   # Install `cover` and `goveralls` without `GO111MODULE` enabled so that we
-  # don't download project dependencies and just put the tools in our gobin.
+  # don't download ct-woodpecker dependencies and just put the tools in our
+  # gobin.
   - GO111MODULE=off go get golang.org/x/tools/cmd/cover
   - GO111MODULE=off go get github.com/mattn/goveralls
   - go install -v -mod=vendor ./...
@@ -20,22 +20,10 @@
 before_script:
   - ct-test-srv -config ./test/config/cttestsrv.json &
   - cat ./storage/schema.sql | sqlite3 ./storage.sqlite
-=======
-  # Install `cover` and `goveralls` without `GO111MODULE` enabled so that we
-  # don't download ct-woodpecker dependencies and just put the tools in our
-  # gobin.
-  - GO111MODULE=off go get golang.org/x/tools/cmd/cover
-  - GO111MODULE=off go get github.com/mattn/goveralls
-  - go install -v -mod=vendor ./...
->>>>>>> c6dde3c0
 
 script:
   - go vet -mod=vendor ./...
   - go test -mod=vendor -v -race -covermode=atomic -coverprofile=coverage.out -tags=integration ./...
-<<<<<<< HEAD
   - goveralls -coverprofile=coverage.out -service=travis-ci -repotoken $COVERALLS_TOKEN
   - ct-woodpecker -config ./test/config/ct-woodpecker.localdev.json &
-  - sleep 30s; killall ct-woodpecker
-=======
-  - goveralls -coverprofile=coverage.out -service=travis-ci -repotoken $COVERALLS_TOKEN
->>>>>>> c6dde3c0
+  - sleep 30s; killall ct-woodpecker