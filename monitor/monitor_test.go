--- conflicted
+++ resolved
@@ -205,14 +205,13 @@
 	return nil, errors.New("ct-log doesn't want any prechains")
 }
 
-<<<<<<< HEAD
 func (c errorClient) GetEntries(_ context.Context, _, _ int64) ([]ct.LogEntry, error) {
 	return nil, errors.New("ct-log has no entries")
-=======
+}
+
 // GetSTHConsistency mocked to always return an error
 func (c errorClient) GetSTHConsistency(_ context.Context, _ uint64, _ uint64) ([][]byte, error) {
 	return nil, errors.New("ct-log wants you to take its word that it is consistent")
->>>>>>> eb7eeb30
 }
 
 // mockClient is a type implementing the monitorCTClient interface that always
@@ -247,12 +246,11 @@
 	}, nil
 }
 
-<<<<<<< HEAD
 func (c mockClient) GetEntries(_ context.Context, _, _ int64) ([]ct.LogEntry, error) {
 	return []ct.LogEntry{}, nil
-=======
+}
+
 // GetSTHConsistency mocked to always return a fixed consistency proof
 func (c mockClient) GetSTHConsistency(_ context.Context, _ uint64, _ uint64) ([][]byte, error) {
 	return c.proof, nil
->>>>>>> eb7eeb30
 }