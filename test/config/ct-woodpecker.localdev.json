{
  "metricsAddr": ":1971",
  "dbURI": "woody@tcp(10.40.50.7:3306)/woodpeckerdb",
  "dbPasswordFile": "test/config/db_password",
  "fetchConfig": {
    "interval": "20s",
    "timeout": "5s"
  },
  "submitConfig": {
    "interval": "5s",
    "timeout": "5s",
    "certIssuerKeyPath": "test/issuer.key",
    "certIssuerPath": "test/issuer.pem"
  },
  "inclusionConfig": {
    "interval": "30s",
<<<<<<< HEAD
    "maxGetEntries": 30
=======
    "maxGetEntries": 3000
>>>>>>> 3bb0eb5e
  },
  "logs": [
    {
      "uri": "http://localhost:4600",
      "key": "MFkwEwYHKoZIzj0CAQYIKoZIzj0DAQcDQgAEYggOxPnPkzKBIhTacSYoIfnSL2jPugcbUKx83vFMvk5gKAz/AGe87w20riuPwEGn229hKVbEKHFB61NIqNHC3Q==",
      "windowStart": "2000-01-01T00:00:00Z",
      "windowEnd": "2001-01-01T00:00:00Z",
      "maximum_merge_delay": 120,
      "submitPreCert": false,
      "submitCert": true
    },
    {
      "uri": "http://localhost:4601",
      "key": "MFkwEwYHKoZIzj0CAQYIKoZIzj0DAQcDQgAEKtnFevaXV/kB8dmhCNZHmxKVLcHX1plaAsY9LrKilhYxdmQZiu36LvAvosTsqMVqRK9a96nC8VaxAdaHUbM8EA==",
      "windowStart": "2019-01-01T00:00:00Z",
      "windowEnd": "2099-01-01T00:00:00Z",
      "maximum_merge_delay": 120,
      "submitPreCert": false,
      "submitCert": true
    }
  ]
}<|MERGE_RESOLUTION|>--- conflicted
+++ resolved
@@ -14,11 +14,7 @@
   },
   "inclusionConfig": {
     "interval": "30s",
-<<<<<<< HEAD
-    "maxGetEntries": 30
-=======
     "maxGetEntries": 3000
->>>>>>> 3bb0eb5e
   },
   "logs": [
     {
