--- conflicted
+++ resolved
@@ -215,12 +215,8 @@
 		return
 	}
 
-<<<<<<< HEAD
 	is.logger.Printf("%s %s request received.", is.Addr, r.URL.Path)
 	start := time.Now()
-
-=======
->>>>>>> a2d51f9a
 	is.sleep()
 	// Track that an STH was fetched
 	atomic.AddInt64(&is.sthFetches, 1)
